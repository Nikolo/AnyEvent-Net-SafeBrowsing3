package AnyEvent::Net::SafeBrowsing3;

use strict;
use warnings;

use Carp;
use URI;
use Digest::SHA qw(sha256);
use List::Util qw(first);
use MIME::Base64;
use IO::Socket::SSL;
use AnyEvent;
use AnyEvent::Net::SafeBrowsing3::Data;
use AnyEvent::Net::SafeBrowsing3::Storage;
use AnyEvent::Net::SafeBrowsing3::Utils;
use Mouse;
use AnyEvent::HTTP;
use Google::ProtocolBuffers;

<<<<<<< HEAD
our $VERSION = '3.50';
=======
our $VERSION = '3.19';
>>>>>>> 542bd07a

=head1 NAME

AnyEvent::Net::SafeBrowsing3 - AnyEvent Perl extension for the Safe Browsing v3 API.

=head1 SYNOPSIS

  use AnyEvent;
  use AnyEvent::Net::SafeBrowsing3;
  use AnyEvent::Net::SafeBrowsing3::Tarantool;

  my $cv = AnyEvent->condvar;
  
  my $storage = AnyEvent::Net::SafeBrowsing3::Tarantool->new({
    host              => 'tarantool.host', 
    port              => '33013', 
    a_chunks_space    => 0, 
    s_chunks_space    => 1, 
    full_hashes_space => 2
  });
  $storage->dbh->connect();

  my $sb = AnyEvent::Net::SafeBrowsing3->new({
    server => "http://safebrowsing.google.com/safebrowsing/", 
    key => "key";
    storage => $storage,
  });

  $sb->update(['goog-malware-shavar'], sub {warn "Next hop after ".$_[0], $cv->send()});
  $cv->recv;

  $storage->close();

=head1 DESCRIPTION

AnyEvent::Net::SafeBrowsing3 implements the Google Safe Browsing v3 API.

The library passes most of the unit tests listed in the API documentation. See the documentation (L<https://developers.google.com/safe-browsing/developers_guide_v3>) for more details about the failed tests.

The Google Safe Browsing database must be stored and managed locally. L<AnyEvent::Net::SafeBrowsing3::Tarantool> uses Tarantool as the storage back-end. Other storage mechanisms (databases, memory, etc.) can be added and used transparently with this module.

If you do not need to inspect more than 10,000 URLs a day, you can use L<AnyEvent::Net::SafeBrowsing3::Lookup> with the Google Safe Browsing v3 Lookup API which does not require to store and maintain a local database. Use AnyEvent::Net::SafeBrowsing3::Empty for this one.

IMPORTANT: If you start with an empty database, you will need to perform several updates to retrieve all the Google Safe Browsing information. This may require up to 24 hours. This is a limitation of the Google API, not of this module.

=cut

=head1 CONSTRUCTOR

=over 4

=back

=head2 new()

Create an AnyEvent::Net::SafeBrowsing3 object

  my $sb = AnyEvent::Net::SafeBrowsing3->new({
      server => "https://safebrowsing.google.com/safebrowsing/",
      key => "afaf1234......",
      storage => AnyEvent::Net::SafeBrowsing3::Tarantool->new(...),
      log_class => 'MyProject::MyLog',
      data_filepath => '/tmp/safebrowsing_data',
      cache_time => 45*60,
})

Arguments

=over 4

=item server

Required. Safe Browsing Server.

=item key

Required. Your Safe browsing API key

=item storage

Required. Object which handles the storage for the Safe Browsing database (instance of AnyEvent::Net::SafeBrowsing3::Empty by default). See L<AnyEvent::Net::SafeBrowsing3::Storage> for more details.

=item version

Optional. Safe Browsing version. 3.0 by default

=item log_class

Optional. Name of class for writing a log. Default is 'AnyEvent::Net::SafeBrowsing3::Log'

=item data_filepath

Optional. Path to a scratch file where safebrowsing will store its ancillary data. Default is '/tmp/safebrowsing_data3' 

=item http_timeout 

Optional. Timeout for request to Safe Browsing service. Measured in seconds. Default 60 sec

=item user_agent

Optional. User agent which will be received  SafeBrowsing service. Default "AnyEvent::Net::SafeBrowsing3 client $VERSION"

=item cache_time

Optional. For how many seconds full hashes data is cached. If cache_time isn't set then values recieved from SafeBrowsing service will be used  

=item default_retry

Optional. Retry timeout after unknown fail. Measured in seconds. Default 30 sec

=back

=cut

has server       => (is => 'rw', isa => 'Str', required => 1 );
has key          => (is => 'rw', isa => 'Str', required => 1 );
has storage      => (is => 'rw', isa => 'Object', default => sub {AnyEvent::Net::SafeBrowsing3::Empty->new()});
has version      => (is => 'rw', isa => 'Str', default => '3.0' );
has log_class    => (is => 'rw', isa => 'Str', default => 'AnyEvent::Net::SafeBrowsing3::Log' );
has data         => (is => 'rw', isa => 'Object');
has data_filepath=> (is => 'rw', isa => 'Str', default => '/tmp/safebrowsing_data3' );
has in_update    => (is => 'rw', isa => 'Int');
has force        => (is => 'rw', isa => 'Bool', default => '0');
has http_timeout => (is => 'ro', isa => 'Int', default => 60);
has user_agent   => (is => 'rw', isa => 'Str', default => 'AnyEvent::Net::SafeBrowsing3 client '.$VERSION );
has cache_time   => (is => 'ro', isa => 'Int');
has default_retry=> (is => 'ro', isa => 'Int', default => 30);

=head1 PUBLIC FUNCTIONS

=over 4

=back

=head2 update()

Performs a database update.

  $sb->update($list, $callback);
  $sb->update(['goog-malware-shavar', 'googpub-phish-shavar'], sub {});

Returns the time of next hop to update database.

This function can handle two lists at the same time. If one of the list should not be updated, it will automatically skip it and update the other one. It is faster to update two lists at once rather than doing them one by one.

NOTE: If you start with an empty database, you will need to perform several updates to retrieve all Safe Browsing information. This may require up to 24 hours. This is a limitation of API, not of this module.

Arguments

=over 4

=item list

Required. Reference to array that contains list names.

=item callback

Required. Callback function that will be called after database is updated.

=back

=cut

sub update {
    my ($self, $list, $cb_ret) = @_;
    die "Required callback" unless $cb_ret;
    return unless $list;
    if( $self->in_update() ){
        # Already in update status, next try after 30 sec 
        $cb_ret->( $self->default_retry() );
        return;
    }
    $self->in_update( scalar @$list );
    my $mwait;
    my $cb = sub {
        my ($wait) = @_;
        $mwait = $wait if !$mwait || $wait < $mwait;
        $self->in_update( $self->in_update()-1 );
        log_debug2( "In update: ".$self->in_update() );
        $cb_ret->($mwait) unless $self->in_update();
    };
    foreach my $item ( @$list ){
        my $info = $self->data->get('updated/'.$item);
        log_info( "Update info: ", $info );
        if(!$info || $info->{'time'} + $info->{'wait'} < AE::now() || $self->force ) {
            # OK to update list info
            log_info("OK to update $item: " . AE::now() . "/" . 
                    ($info ? $info->{'time'} +  $info->{'wait'} : 'first update'));
            my $do_request = sub {
                $self->storage->get_regions(list => $item, cb => sub {
                    my($a_range, $s_range) = @_;
                    unless( defined $a_range ){
                        log_error( 'Get range error' );
                        $cb->($self->default_retry());
                        return;
                    }

                    # request body
                    # examples:
                    #     googpub-phish-shavar;a:1-3,5,8:s:4-5
                    #     googpub-phish-shavar;a:1-5
                    #     googpub-phish-shavar;

                    my $max_request_length = 4096;
                    my $rest_request_length = $max_request_length;
                    $rest_request_length -= 1;             # symbol \n in end of body
                    
                    my $body = "$item;";
                    $rest_request_length -= length($body);
                    my $prefix = "a:";
                    my $prefix_s = ($a_range ne '' ? ":" : "")."s:";
                    my $min_size;
                    my $last_id;
                    if ($s_range ne '' ){
                        if($s_range =~ /[,\-]/){
                            # more than one id
                            die "Bad a_range format" unless $s_range =~ /^(\d+).*?(\d+)$/;
                            my $first_id = $1;
                            $last_id = "-".$2;
                            $min_size = length($prefix_s) + length($first_id) + length($last_id);
                        }
                        else{
                            $min_size = length($prefix_s) + length($s_range);
                        }

                    if ($a_range ne '') {
                        my $more_than_rest = $rest_request_length - length($a_range) - length($prefix) - ($s_range ? $prefix_s+$min_size : 0);
                        if( $more_than_rest < 0 ){
                            die "Bad a_range format" unless $a_range =~ /(\d+)$/;
                            my $last_id = "-".$1;
                            substr($a_range, $more_than_rest-length($last_id), -$more_than_rest+length($last_id), '');
                            $a_range =~ s/(?:(,\d+)(\-\d+)?,\d*|\-\d*)$/($1||"").$last_id/e;
                        }
                        my $chunks_list = $prefix.$a_range;
                        $rest_request_length -= length($chunks_list);
                        $body .= $chunks_list;
                    }
		    if ($s_range ne '' ){
                        if( $min_size < $rest_request_length ){
                            # min_size less than rest_length
                            my $more_than_rest = $rest_request_length - length($s_range) - length($prefix_s);
                            if( $more_than_rest < 0 ){
                                substr($s_range, $more_than_rest-length($last_id), -$more_than_rest+length($last_id), '');
                                $s_range =~ s/(?:(,\d+)(\-\d+)?,\d*|\-\d*)$/($1||"").$last_id/e;
                            }
                            my $chunks_list = $prefix_s.$s_range;
                            $rest_request_length -= length($chunks_list);
                            $body .= $chunks_list;
                        }
                    }
                    $body .= "\n";
                    die "Request length more than $max_request_length: ".length( $body ) if length( $body ) > $max_request_length;

                    # request URL
                    my $url = $self->server . "downloads?client=api&key=" . $self->key
                                            . "&appver=$VERSION&pver=" . $self->version;
                    log_debug1( "Url: ".$url );
                    log_debug1( "Body: ".$body );
                    http_post( $url, $body, %{$self->param_for_http_req}, sub {
                        my ($data, $headers) = @_; 
                        if( $headers->{Status} == 200 ){
                            if( $data ){
                                log_debug3("Response body: ".$data);
                                $self->process_update_data( $data, $cb );
                                }
                            else {
                                $cb->($self->default_retry());
                            }
                        }
                        else {
                            log_error("Bad response from server ".$headers->{Status} );
                            $self->update_error($item, $cb);
                        }
                        return;
                    });
                    return;
                });
                return;
            };

            $do_request->();
            
        }
        else {
            log_info("Too early to update $item");
            $cb->(int($info->{'time'} + $info->{'wait'}-AE::now()));
        }
    }
    return;
}

=head2 force_update()

Performs a force database update.

  $sb->force_update($list, $callback);
  $sb->force_update(['goog-malware-shavar', 'googpub-phish-shavar'], sub {});

Returns the time of next hop to update db

Be careful if you call this method  because too frequent updates might result in the blacklisting of your API key.

Arguments

=over 4

=item list

Required. Reference to array that contains list names.

=item callback

Required. Callback function that will be called after database is updated.

=back

=cut

sub force_update {
    my $self = shift;
    $self->force(1);
    $self->update(@_);
    $self->force(0);
    return;
}

=head2 lookup()

Lookups a URL against the Safe Browsing database.

  my $match = $sb->lookup(list => ['goog-malware-shavar,googpub-phish-shavar'], url => 'http://www.gumblar.cn', cb => sub {});

Returns the name of the list if there is any match, returns an empty string otherwise.

Arguments

=over 4

=item list

Required. Lookup against specific list names. Should be a reference to array.

=item url

Required. URL to lookup.

=item callback

Required. Callback function that will be called after lookup is performed.

=back

=cut

sub lookup {
    my ($self, %args)   = @_;
    my $lists           = $args{list}       or die "List arg is required";
    my $url             = $args{url}        or die "URL is required";
    my $cb              = $args{cb}         or die "Callback is required";

    # TODO: create our own URI management for canonicalization
    # fix for http:///foo.com (3 ///)
    $url =~ s/^(https?:\/\/)\/+/$1/;

    my $uri = URI->new($url)->canonical;
    die "Bad url ".$url if $uri->scheme !~ /^https?$/;
    
    # compute full hashes (32b) and prefixes (4b) for all canonical combinations of URLs (domain + path). result is  in binary
    my @full_hashes = $self->full_hashes($uri);
    my @full_hashes_prefix = map (substr($_, 0, 4), @full_hashes);
    
    # check if any prefix (4 bytes long) match with local database.
    # prefix in match is a hex string (because prefixes are stored in databse like hex strings)
    # returns a reference to array of add chunks to callback
    
    foreach my $prefix (@full_hashes_prefix) {
        $self->local_lookup_prefix(lists => $lists, prefix => sprintf("%x", unpack('N', $prefix)), cb => sub {
            my $add_chunks = shift;
            unless( scalar @$add_chunks ){
                $cb->([]);
                return;
            }
            
            # if any prefix matches with local database, check for full hashes stored locally
            # preliminary declarations
            my $found = '';
            my $processed = 0;
            my $watcher = sub {
                my $list = shift;
                $found ||= $list if $list;  
                $processed++;
                if($processed == @$add_chunks){
                    if( $found ){
                        $cb->($found);
                    }
                    else {
                        log_debug2("No match");
                        $cb->([]);
                    }
                }
            };
    
            # get stored full hashes
            # returns a reference to array of full hashes found to callback
            foreach my $add_chunk (@$add_chunks) {
               $self->storage->get_full_hashes( prefix => $add_chunk->{prefix}, timestamp => time(), list => $add_chunk->{list}, cb => sub {
                   my $hashes = shift;
                   if( @$hashes ){
                       log_debug2("Full hashes already stored for prefix " . $add_chunk->{prefix} . ": " . scalar @$hashes);
                       my $fnd = '';
                       log_debug1( "Searched hashes: ", \@full_hashes );
                   
                       # find match between our computed full hashes and full hashes retrieved from local database
                       foreach my $full_hash (@full_hashes) {
                           foreach my $hash (@$hashes) {
                               if ($hash->{hash} eq $full_hash && defined first { $hash->{list} eq $_ } @$lists) {
                                   log_debug2("Full hash was found in storage: ", $hash);
                                   $fnd = $hash->{list};
                               }
                           }
                       }
                       $watcher->($fnd);
                   }
                   else {
                       # ask Google for new hashes
                       # TODO: make sure we don't keep asking for the same over and over
                        
                       $self->request_full_hash(prefixes => [ map(pack( 'H*', $_->{prefix}), @$add_chunks) ], cb => sub {
                           my $hashes = shift;
                           log_debug1( "Full hashes: ", $hashes);
                           $self->storage->add_full_hashes(full_hashes => $hashes, cb => sub {});
                       
                           # check for new full hashes
                           # preliminary declaration
                           $processed = 0;
                           $found = '';
                           my $watcher = sub {
                               my $list = shift;
                               $found ||= $list if $list;  
                               $processed++;
                               if($processed == @full_hashes){
                                   if( $found ){
                                       $cb->($found);
                                   }
                                   else {
                                       $cb->([]);
                                   }
                               }
                           };
                       
                           foreach my $full_hash (@full_hashes) {
                               my $hash = first { $_->{hash} eq  $full_hash} @$hashes;
                               if (! defined $hash){
                                   $watcher->();
                                   next;
                               }
    
                               my $list = first { $hash->{list} eq $_ } @$lists;
                               if (defined $hash && defined $list) {
                                   log_debug2("Match: $full_hash");
                                   $watcher->($hash->{list});
                               }
                           }
                        });
                    }
                });
            }
        });
    }    
    return;
}

=head1 PRIVATE FUNCTIONS

These functions are not intended to be used externally.

=over 4

=back

=head2 BUILD()

Constructor

=cut

sub BUILD {
    my $self = shift;
    eval "use ".$self->log_class.";";
    die $@ if $@;
    if( $self->data ){
        die "Parameter 'data' is unavailable from constructor";
    }
    $self->data( AnyEvent::Net::SafeBrowsing3::Data->new( path => $self->data_filepath ));
    return $self;
}

=head2 param_for_http_req()

Generates parameters for http request

  $self->param_for_http_req(timeout => $timeout, 
                       tls_ctx => { verify => 1 },
                       headers => { "user-agent" => $user_agent })

=cut

sub param_for_http_req {
    my $self = shift;
    return {timeout => $self->http_timeout, tls_ctx => {verify => 1}, headers => { "user-agent" => $self->user_agent }}
}

=head2 process_update_data()

Process the data received from server.

Data is a response body and has format:

  n:1200
  i:googpub-phish-shavar
  u:cache.google.com/first_redirect_example
  sd:1,2
  i:acme-white-shavar
  u:cache.google.com/second_redirect_example
  ad:1-2,4-5,7
  sd:2-6

This subroutine makes a list of redirection links (from "u:" part).
Then calls parse_data() function foreach item in redirection list.

Example:

  $self->process_update_data($data, $callback);

Arguments

=over 4

=item data

Required. Contains response body recieved from Safe Browsing Server.

=item callback

Required. Callback function that will be called after process_update_data() is performed.

=back

=cut

sub process_update_data {
    my ($self, $data, $cb) = @_;
    my @lines = split /\s/, $data;

    my $wait = $self->default_retry();

    my @redirections = ();
    my $del_add_duration = 0;
    my $del_sub_duration = 0;
    my $add_range_info = '';
    my $list = '';

    foreach my $line (@lines) {
        if ($line =~ /n:\s*(\d+)\s*$/) {
            log_info("Next poll: $1 seconds");
            $wait = $1;
            $self->data->set( 'updated/'.$list, {'time' => AE::now(), 'wait' => $wait} ) if $list;
        }
        elsif ($line =~ /i:\s*(\S+)\s*$/) {
            log_debug1("List: $1");
            $list = $1;
            $self->data->set( 'updated/'.$list, {'time' => AE::now(), 'wait' => $wait} ) if $wait;
        }
        elsif ($line =~ /u:\s*(\S+)\s*$/) {
            unless( $list ){
                log_error("Unknown list. Skip.");
                next;
            }
            log_debug1("Redirection: $1");
            push(@redirections, [$1, $list]);
        }
        elsif ($line =~ /ad:(\S+)$/) {
            unless( $list ){
                log_error("Unknown list. Skip.");
                next;
            }
            log_debug1("Delete Add Chunks: $1");

            $add_range_info = $1 . " $list";
            my $nums = AnyEvent::Net::SafeBrowsing3::Utils->expand_range($1);
            if( @$nums ){
                $self->storage->delete_add_chunks(chunknums => $nums, list => $list, cb => sub { $_[0] ? log_error("delete tarantool error") : log_debug2("Delete tarantool ok")});
                # TODO change function delete_full_hashes() so as it could take prefix parameter instead of chunknum parameter.
                # chunknums are not storing in FULL_HASHES space any more
                # Delete full hash as well
                #$self->storage->delete_full_hashes(chunknums => $nums, list => $list, cb => sub {log_debug2(@_)}) ;
            }
        }
        elsif ($line =~ /sd:(\S+)$/) {
            unless( $list ){
                log_error("Unknown list. Skip.");
                next;
            }
            log_debug1("Delete Sub Chunks: $1");

            my $nums = AnyEvent::Net::SafeBrowsing3::Utils->expand_range($1);
            $self->storage->delete_sub_chunks(chunknums => $nums, list => $list, cb => sub {$_[0] ? log_error("delete tarantool error") : log_debug2("Delete tarantool ok")}) if @$nums;
        }
        elsif ($line =~ /r:pleasereset/) {
            unless( $list ){
                log_error("Unknown list. Skip.");
                next;
            }
            log_info("Database must be reset");

            $self->storage->reset($list);
            @redirections = ();
            $wait = 10;
            last;
        }
    }
    my $have_error = 0;
    my $get_redir;
    $get_redir = sub {
        my $redirections = shift;
        my $data = shift( @$redirections );
        my $redirection = $data->[0];
        $list = $data->[1];
        log_debug1("Url: https://$redirection");
        http_get( "https://$redirection", %{$self->param_for_http_req}, sub {
            my ($data, $headers) = @_; 
            log_debug1("Checking redirection https://$redirection ($list)");
            if( $headers->{Status} == 200 ){
                $self->parse_data(data => $data, list => $list, cb => sub {
                    my $error = shift;
                    if( $error ){
                        log_error("Have error while update data");
                        $self->update_error($list, $cb);
                    }
                    else {
                        if( @$redirections ){
                            $get_redir->($redirections);
                        }
                        else {
                            $cb->($wait);
                        }
                    }
                });
            }
            else {
                log_error("Request to $redirection failed ".$headers->{Status});
                $self->update_error($list, $cb);
            }
            return;
        });
    };
    if( @redirections ){
        $get_redir->(\@redirections);
    }
    else {
        $cb->($wait);
    }
    return;
}


=head2 local_lookup_prefix()

Lookups a prefix in the local database only.

  $self->local_lookup_prefix(lists => $lists, prefix => 'abcd1234', cb => sub {...} );

Arguments

=over 4

=item lists

Required. Lookups against specific list names. Should be a reference to array.

=item prefix

Optional. Hex string representing most significant 8 bytes of a full-length, 256-bit hash.

=item cb

Required. Callback function that will be called after local_lookup_prefix() is finished.

=back

=cut

sub local_lookup_prefix {
    my ($self, %args)   = @_;
    my $lists           = $args{lists}      or croak "Missing lists";
    my $prefix          = $args{prefix}     or return ();
    my $cb              = $args{cb}         or die "Callback is required";

    # Step 1: get all add chunks for this prefix 
    # Do it for all lists
    $self->storage->get_add_chunks(prefix => $prefix, lists => $lists, cb => sub {
        my $add_chunks = shift;
        unless( scalar @$add_chunks ){
            $cb->([]); 
            return;
        }
        
        # Step 2: get all sub chunks for this prefix
        $self->storage->get_sub_chunks(prefix => $prefix, lists => $lists, cb => sub {
            my $sub_chunks = shift;
            # Step 3: filter out add_chunks with sub_chunks 
            foreach my $sub_chunk (@$sub_chunks) {
                my $i = 0;
                while ($i < scalar @$add_chunks) {
                    my $add_chunk = $add_chunks->[$i];
                    if ($add_chunk->{chunknum} != $sub_chunk->{add_num} || $add_chunk->{list} ne $sub_chunk->{list}) {
                        ++$i;
                        next;
                    }

                    if ($sub_chunk->{prefix} eq $add_chunk->{prefix}) {
                        splice(@$add_chunks, $i, 1);
                    }
                    else {
                        ++$i;
                    }
                }
            }
            $cb->( $add_chunks ); 
        });
    });
    return ;
}

=head2 local_lookup()

Lookups a URL against the local Safe Browsing database URL. This should be used for debugging purpose only. See the lookup for normal use.

  my $match = $sb->local_lookup(list => ['goog-malware-shavar,googpub-phish-shavar'], url => 'http://www.gumblar.cn');

Returns the name of the list if there is any match, returns an empty string otherwise.

Arguments

=over 4

=item list

Required. Lookups against specific list names. Should be a reference to array.

=item url

Required. URL to lookup.

=back

=cut

sub local_lookup {
    my ($self, %args)   = @_;
    my $lists           = $args{list}       ||  '';
    my $url             = $args{url}        or return '';

    # TODO: create our own URI management for canonicalization
    # fix for http:///foo.com (3 ///)
    $url =~ s/^(https?:\/\/)\/+/$1/;

    my $uri = URI->new($url)->canonical;
    die "Bad url ".$url if $uri->scheme !~ /^https?$/;
    
    # compute full hashes (32b) and prefixes (4b) for all canonical combinations of URLs (domain + path). result data in binary
    my @full_hashes = $self->full_hashes($uri);
    my @full_hashes_prefix = map (substr($_, 0, 4), @full_hashes);
    
    # check if any prefix (4 bytes long) match with local database.
    # prefix in match is a hex string (because prefixes are stored in databse like hex strings)
    # returns a reference to array of add chunks to callback
    
    foreach my $prefix (@full_hashes_prefix) {
        my @matches = $self->local_lookup_prefix(
            lists => $lists,
            prefix => sprintf("%x", unpack('N', $prefix)), 
            cb => sub { return @{+shift}; });
        return $matches[0]->{list} . " " . $matches[0]->{prefix} if (scalar @matches > 0);
    }

    return '';
}

=head2 update_error()

Handles server errors during a database update.

=cut

sub update_error {
    my ($self, $list, $cb) = @_;

    my $info = $self->data->get('updated/'.$list);
    $info->{errors} = 0 if (! exists $info->{errors});
    my $errors = $info->{errors} + 1;
    my $wait = 0;

    $wait = $errors == 1 ? 60
        : $errors == 2 ? int(30 * 60 * (rand(1) + 1)) # 30-60 mins
        : $errors == 3 ? int(60 * 60 * (rand(1) + 1)) # 60-120 mins
        : $errors == 4 ? int(2 * 60 * 60 * (rand(1) + 1)) # 120-240 mins
        : $errors == 5 ? int(4 * 60 * 60 * (rand(1) + 1)) # 240-480 mins
        : $errors  > 5 ? 480 * 60
        : 0;

    $self->data->set('updated/'.$list, {'time' => $info->{time}||AE::now(), 'wait' => $wait, errors => $errors});
    $cb->($wait);
    return;
}


=head2 parse_data()

Parses data came from a redirection.
Data is in binary - some protobuf structures in trail. Each protobuf structure has format:

  BODY      = (UINT32 CHUNKDATA)+
  UINT32    = Unsigned 32-bit integer in network byte order.    => length of following data fragment which must be unpacked as Protobuf
  CHUNKDATA = Encoded ChunkData protocol message, see below.    => this must be unpacked as Protobuf

This function unpacks each chunkdata and then calls parse_a() or parse_s() for further parsing.
Stores results from parse_a() and parse_s() in storage. 

Example:

  $self->parse_data(data => $data, list => 'goog-malware-shavar', cb => sub {...})

Arguments

=over 4

=item data

Optional. Contains response body from redirect link in binary - some protobuf structures.

=item list

Optional. Contains list name (eg.: 'goog-malware-shavar', 'googpub-phish-shavar').

=item cb

Required. Callback function that will be called after  parse_data() is finished.

=back

=cut

sub parse_data {
    my ($self, %args)   = @_;
    my $data            = $args{data}       || '';
    my $list            = $args{list}       || '';
    my $cb              = $args{cb}     or die "Callback is required";
    
    my $protobuf_len = 0;
    my $protobuf_data = '';
    
    my $bulk_insert_a = [];
    my $bulk_insert_s = [];

    while (length $data > 0) {
        $protobuf_len = unpack('N', substr($data, 0, 4, '')); # UINT32
        $protobuf_data = AnyEvent::Net::SafeBrowsing3::ChunkData->decode(substr($data, 0, $protobuf_len, '')); # ref to perl hash structure

        # perl hash format of decoded protobuf data is 
        # (~ - for optional fields. they're available throught accessor):
        # {
        #    chunk_number => int32,
        #  ~ chunk_type   => 0 or 1 (for ADD / SUB. ADD default),
        #  ~ prefix_type  => 0 or 1 (for 4B / 32B. 4B default),
        #  ~ hashes       => packed bites as string,
        #    add_numbers  => [456789, 456123, ....] list of int32 values, used in sub_chunks only
        # }

        my $chunk_num = $protobuf_data->chunk_number();
        my $chunk_type = $protobuf_data->chunk_type();
        my $hash_length = $protobuf_data->prefix_type() ? 32 : 4;
    
        if ($chunk_type == 0) {
            # it is add chunk
            my @data = $self->parse_a(value => $protobuf_data->hashes(), hash_length => $hash_length);
            foreach my $item (@data) {
                push @$bulk_insert_a, { chunknum => $chunk_num, chunk => $item, list => $list };    
            }       
        }
        elsif ($chunk_type == 1) {
            # it is sub chunk
            my @data = $self->parse_s(value => $protobuf_data->hashes(), hash_length => $hash_length, add_chunknums => $protobuf_data->add_numbers() );
            foreach my $item (@data) {
                push @$bulk_insert_s, { chunknum => $chunk_num, chunk => $item, list => $list };    
            }
        }
        else {
            # it is unknown chunk
            log_error("Incorrect chunk type: $chunk_type, should be 0 or 1 (for a: or s:)");
            $cb->(1);
            return;
        } 

        log_debug2(join " ", "$list chunk", $chunk_type ? 's:' : 'a:', "$chunk_num:$hash_length:$protobuf_len", length($protobuf_data->hashes()||""), "OK");
    }

    my $in_process = 0; # how many tables are in update (add, sub)
    my $have_error = 0;

    my $watcher = sub {
        my $err = shift;
        $in_process--;
        $have_error ||= $err;
        log_debug2("Watcher parse: ".length( $data )."; ".$in_process);
        if(!$in_process){
            $cb->($have_error);
        }
    };
    
    ++$in_process if @$bulk_insert_a;
    ++$in_process if @$bulk_insert_s;
    
    $self->storage->add_chunks_a($bulk_insert_a, $watcher) if @$bulk_insert_a;
    $self->storage->add_chunks_s($bulk_insert_s, $watcher) if @$bulk_insert_s; 
    $cb->(0) if !@$bulk_insert_a && !@$bulk_insert_s;
    
    return;
}

=head2 parse_s()

Unpacks sub prefixes from protobuf structure and returns a list of these prefixes (represents prefixes as hex strings).

  my @data = $self->parse_s(value => $encoded_hashes, add_chunknums => $add_numbers, hash_length => 4);
  use Data::Dumper;
  print Dumper(\@data);
  # $VAR1 = [
  #           {
  #             'add_chunknum' => 123456,
  #             'prefix' => '1234abcd'
  #           },
  #           {
  #             'add_chunknum' => 98765,
  #             'prefix' => 'eeff1122'
  #           },
  #           ...
  #        ]

Arguments

=over 4

=item value

Prefixes in binary one by another.

=item add_chunknums

Reference to array of add-chunk numbers. Each add-chunk number corresponds to prefix with the same sequence number. 

=item hash_length

Length in bytes of each prefix. May be 4 or 32 (according to protocol).  

=back

=cut

sub parse_s {
    my ($self, %args)  = @_;
    my $value          = $args{value}          or return ();      
    my $add_chunknums  = $args{add_chunknums}  or return (); 
    my $hash_length    = $args{hash_length};
    
    # check that the number of add_chunknums is equal to the number of hashes
    if (scalar(@$add_chunknums) != length($value)/$hash_length) {
        log_error("Incorrect number of add-chunks");
        return ();
    }

    my @data = ();
    
    foreach my $add_chunknum (@$add_chunknums) {
        my $prefix = unpack 'H*', substr($value, 0, $hash_length, '');
        push(@data, { add_chunknum => $add_chunknum, prefix => $prefix });
        log_debug3("parsed s-prefix : $add_chunknum : $prefix");
    }

    return @data;
}


=head2 parse_a()

Unpacks add prefixes from protobuf structure and returns a list of these prefix as hex strings

  my @data = $self->parse_a(value => $encoded_hashes, hash_length => 4);
  use Data::Dumper;
  print Dumper(\@data);

  # $VAR1 = [
  #           '1234absd',
  #           'eeddab65',
  #           ...
  #         ]

Arguments

=over 4

=item value

Prefixes in binary one by another.

=item hash_length

Length in bytes of each prefix. May be 4 or 32 (according to protocol).  

=back

=cut

sub parse_a {
    my ($self, %args)  = @_;
    my $value          = $args{value}         or return ();
    my $hash_length    = $args{hash_length}; 
    
    my @data = (); 
    
    while (length $value > 0) {
        my $prefix = unpack 'H*', substr($value, 0, $hash_length, '');
        push @data, { prefix => $prefix };
        log_debug3("parsed a-prefix : $prefix");
    }
    return @data;
}

=head2 canonical_domain()

Find all canonical domains for given hostname.

These domains are:
 1. the exact hostname in the URL
 2. up to 4 hostnames formed by starting with the last 5 components and successively removing the leading component.
 
This subroutine prepares given hostname before getting domains:
 1. Remove all leading and trailing dots.
 2. Replace consecutive dots with a single dot.

Example:

  use URI;
  my $host = URI->new('http://a.b.c..d.e.f./1/2.html?param=1')->host; # 'a.b.c..d.e.f.' 
  my @domains = $self->canonical_domain($host);
  print join "\n", @domains;

  # 'a.b.c.d.e.f.g',
  # 'c.d.e.f.g',
  # 'd.e.f.g',
  # 'e.f.g',
  # 'f.g'

=cut

sub canonical_domain {
    my ($self, $domain)     = @_;
    
    # 3. If the hostname can be parsed as an IP address, normalize it to 4 dot-separated decimal values. 
    # The client should handle any legal IP- address encoding, including octal, hex, and fewer than 4 components.
    # see: http://habrahabr.ru/post/69587/
    # example: Canonicalize("http://3279880203/blah") => "http://195.127.0.11/blah";
    # (TODO in Clicker) 
    # 4. Lowercase the whole string.
    # (it's just lowercased by URI->host)
    
    $domain =~ s<^\.*([^.].*[^.])\.*$><$1>; # prepare 1
    $domain =~ s<\.{2,}><\.>g;              # prepare 2
    
    my @domains = ($domain);
    if ($domain =~ /^\d+\.\d+\.\d+\.\d+$/) { # loose check for IP address, should be enough
        return @domains;
    } 

    push(@domains, $domain) if ($domain =~ s/^(.*)\.  (([^.]+\.){4}  [^.]+) $/$2/x);
    
    while ($domain =~ s/^[^.]+\.(.*)$/$1/ and $domain =~ /\./) {
    push @domains, $domain;
    };
    
    return @domains;
}



=head2 canonical_path()

Finds all canonical path combinations for a given path.

These path combinations are:
 1. the exact path of the URL, including query parameters
 2. the exact path of the URL, without query parameters
 3. the 4 paths formed by starting at the root (/) and successively appending path components, including a trailing slash.
 
This subroutine prepares given path before getting combinations:
 1. replaces "/./" with "/", 
 2. replaces runs of consecutive slashes with a single slash character.
 3. removes "/../" along with the preceding path component. 
 (Path canonicalizations is not applied to the query parameters)

Example:

  use URI;
  my $adr = 'http://a.b.c/qqq/./2//3/4//6///8//5.html?param=1';
  my $path_query = URI->new($adr)->path_query;    # '/qqq/./2//3/4//6///8//5.html?param=1'
  my @paths = $self->canonical_path($path_query);
  print join "\n", @paths;

  # 'qqq/2/3/4/6/8/5.html?param=1',
  # 'qqq/2/3/4/6/8/5.html',
  # 'qqq/',
  # 'qqq/2/',
  # 'qqq/2/3/',
  # 'qqq/2/3/4/' 

Arguments

=over 4

=item path_query

Path + query components of uri (like returns function path_query() from module URI). For example /1/2.html?param=1 (with leading slash).

=back

=cut

sub canonical_path {
    my ($self, $path_query) = @_;
    
    my ($path, $query) = split('\?', $path_query); 
    
    my $path_orig = $path;
    $path =~ s</\./></>g;     # prepare 1
    $path =~ s<\/{2,}><\/>g;  # prepare 2
    $path =~ s<^.*/\.\./><>g; # prepare 3

    $path =~ s<^\/><>;
    
    my @paths = ($path, '');
    push @paths, "$path?$query" if $query;
    
    my $prev = '';

    for (my $i = 0; $i < 4; ++$i) {
        last if $path eq '';
        if ($path =~ s<^ ([^/]+)  (\/)? ><>x) {
            my $curr = defined($2) ? "$1$2" : $1; 
            last if !defined($curr);
        $prev .= "$curr";
            push @paths, $prev if ($prev ne $path_orig);
        } 
    }
    
    return @paths;
}

=head2 canonical()

Find all possible combinations of domain + path  for a given URL.

  my @urls = $self->canonical('http://a.b.c/1/2.html?param=1');
  print join "\n", @urls;

  # a.b.c/1/2.html?param=1
  # a.b.c/1/2.html
  # a.b.c/
  # a.b.c/1/
  # b.c/1/2.html?param=1
  # b.c/1/2.html
  # b.c/
  # b.c/1/

=cut

sub canonical {
    my ($self, $url) = @_;
    my @urls = ();
    my $uri = $self->canonical_uri($url);
    my @domains = $self->canonical_domain($uri->host);
    my @paths = $self->canonical_path($uri->path_query);
    foreach my $domain (@domains) {
        foreach my $path (@paths) {
            push(@urls, "$domain\/$path");
        }
    }
    return @urls;
}


=head2 canonical_uri()

Creates a canonical URI.

NOTE: URI cannot handle all the test cases provided by Google. This method is a hack to pass most of the test. A few tests are still failing. The proper way to handle URL canonicalization according to Google would be to create a new module to handle URLs. However, I believe most real-life cases are handled correctly by this function.

=cut

sub canonical_uri {
    my ($self, $url) = @_;
    $url = AnyEvent::Net::SafeBrowsing3::Utils->trim( $url );
    while ($url =~ s/^([^?]+)[\r\t\n]/$1/sgi) { } 
    my $uri = URI->new($url)->canonical; # does not deal with directory traversing
    if (! $uri->scheme() || $uri->scheme() eq '') {
        $uri = URI->new("http://$url")->canonical;
    }
    $uri->fragment('');
    my $escape = $uri->as_string;
    while ($escape =~ s/^([a-z]+:\/\/[^?]+)\/\//$1\//sgi) { }

    # Remove empty fragment
    $escape =~ s/#$//;

    # canonial does not handle ../ 
    while($escape =~ s/([^\/])\/([^\/]+)\/\.\.([\/?].*)$/$1$3/gi) {  }
    while($escape =~ s/([^\/])\/([^\/]+)\/\.\.$/$1/gi) {  }

    # May have removed ending /
    $escape .= "/" if ($escape =~ /^[a-z]+:\/\/[^\/\?]+$/);
    $escape =~ s/^([a-z]+:\/\/[^\/]+)(\?.*)$/$1\/$2/gi;

    # other weird case if domain = digits only, try to translte it to IP address
    if ((my $domain = URI->new($escape)->host) =~/^\d+$/) {
        my @ip = unpack("C4",pack("N",$domain));
        if( scalar( grep {$_ ne "" && $_ >= 0 && $_ <= 255} @ip) == 4 ){
            $uri = URI->new($escape);
            $uri->host(join ".", @ip);
            $escape = $uri->as_string;
        }
    }

    # Try to escape the path again
    $url = $escape;
    while (($escape = URI::Escape::uri_unescape($url)) ne $escape) { # wrong for %23 -> #
        $url = $escape;
    }

    # Fix for %23 -> #
    while($escape =~ s/#/%23/sgi) { }

    # Fix over escaping
    while($escape =~ s/^([^?]+)%%(%.*)$/$1%25%25$2/sgi) { }
    while($escape =~ s/^([^?]+)%%/$1%25%25/sgi) { }

    # URI has issues with % in domains, it gets the host wrong

    # 1. fix the host
    my $exception = 0;
    while ($escape =~ /^[a-z]+:\/\/[^\/]*([^a-z0-9%_.-\/:])[^\/]*(\/.*)$/) {
        my $source = $1;
        my $target = sprintf("%02x", ord($source));
        $escape =~ s/^([a-z]+:\/\/[^\/]*)\Q$source\E/$1%\Q$target\E/;
        $exception = 1;
    }

    # 2. need to parse the path again
    if ($exception && $escape =~ /^[a-z]+:\/\/[^\/]+\/(.+)/) {
        my $source = $1;
        my $target = URI::Escape::uri_unescape($source);

        while ($target ne URI::Escape::uri_unescape($target)) {
            $target = URI::Escape::uri_unescape($target);
        }
        $escape =~ s/\/\Q$source\E/\/$target/;

        while ($escape =~ s/#/%23/sgi) { } # fragement has been removed earlier
        while ($escape =~ s/^([a-z]+:\/\/[^\/]+\/.*)%5e/$1\&/sgi) { } # not in the host name

        while ($escape =~ s/%([^0-9a-f]|.[^0-9a-f])/%25$1/sgi) { }
    }

    return URI->new($escape);
}

=head2 full_hashes()

Returns all possible full hashes (sha256) for a given URL.

=cut

sub full_hashes {
    my ($self, $url) = @_;

    my @urls = $self->canonical($url);
    my @hashes = ();

    foreach my $url (@urls) {
        push(@hashes, sha256($url));
    }

    return @hashes;
}

=head2 request_full_hash()

Requests for full hashes for specific prefixes from Google.

  $self->request_ful_hashes( prefixes => $pref, cb => sub {...} ); 

Arguments

=over 4

=item prefixes

Reference to array of hash-prefixes in binary

=item cb

Callback function that will be called after request_full_hash() is finished.

=back

Returns a reference to list of full hashes in callback:

  [ 
    {list => listname1, hash => hash1, timestamp => valid_to1}, 
    {list => listname2, hash => hash2, timestamp => valid_to2},
    ...
  ]

=cut

sub request_full_hash {
    my ($self, %args)   = @_;
    my $prefixes        = $args{prefixes}; ref $prefixes eq 'ARRAY' or die "Arg prefixes is required and must be arrayref";
    my $cb              = $args{cb} or die "Args cb is required";
    my $size            = length $prefixes->[0];
#   # Handle errors
    my $i = 0;
    my $errors;
    my $delay = sub {
    my $time = shift;
        if ((time() - $errors->{timestamp}) < $time) {
            splice(@$prefixes, $i, 1);
        }
        else {
            $i++;
        }
    };
    
    while ($i < scalar @$prefixes) {
        my $prefix = $prefixes->[$i];
        
        $errors = $self->data->get('full_hash_errors/'.unpack( 'H*', $prefix));
        if (defined $errors && $errors->{errors} > 2) { # 2 errors is OK
            $errors->{errors} == 3 ? $delay->(30 * 60) # 30 minutes
            : $errors->{errors} == 4 ? $delay->(60 * 60) # 1 hour
            : $delay->(2 * 60 * 60); # 2 hours
        }
        else {
            $i++;
        }
    }
    
    # request URL
    my $url = $self->server . "gethash?client=api&key=" . $self->key . "&appver=$VERSION&pver=" . $self->version;
    log_debug1( "Full hash url: ". $url);
    
    # request body
    # example:
    #     4:12          => size_of_each_prefix_in_bytes ":" total_length_of_prefixes_in_bytes
    #     123456781234  => chain of prefixes in binary
    
    my $prefix_list = join('', @$prefixes);
    my $header = "$size:" . scalar @$prefixes * $size;
    my $body = $header."\n".$prefix_list;
    log_debug1( "Full hash data: ". $body);
    
    http_post( $url, $body, %{$self->param_for_http_req}, sub {
        my ($data, $headers) = @_; 
        if( $headers->{Status} == 200 && length $data){
            log_debug1("Full hash request OK");
            log_debug3("Response body: ".$data);
            $self->data->delete('full_hash_errors/'.unpack( 'H*', $_ )) for @$prefixes;
            
            # parse response 
            # example 1:
            #    900                                                                  => CACHELIFETIME (in seconds)
            #    goog-malware-shavar:32:2:m                                           => LISTNAME ":" HASHSIZE ":" NUMRESPONSES [":m"] 
            #    01234567890123456789012345678901987654321098765432109876543210982    => HASHDATA_BINARY [METADATALEN 
            #    AA3                                                                  => METADATA_BINARY]*
            #    BBBgoogpub-phish-shavar:32:1
            #    99998888555544447777111122225555
            #
            # example 2:
            #    600
            #    googpub-phish-shavar:32:1
            #    01234567890123456789012345678901
            #
            # example 3:
            #    900    
            # ------------------
            my @hashes = ();
            # my @metadata = ();
            
            # 1) unpack CACHELIFETIME  (900)
            if ($data !~ /^(\d+)/) {
                log_error("error in parsing full hash response");
                $cb->([]);
                return;
            }
            my $cache_lifetime = $1;
            substr($data, 0, length($cache_lifetime."\n"), '');
            my $valid_to = $self->cache_time ? time() + $self->cache_time : time() + $cache_lifetime;
            
            # 2) handle empty answer
            if ($data eq '') {
                                my $list = join (" | ", @$prefixes);
                log_debug1("Empty answer for prefixlist ($list) for $cache_lifetime seconds");
                # TODO store empty answers anywhere
                $cb->([]);
                return;
            }
            
            while (length $data > 0) {
               # 3) unpack list name, length of one hash and number of hashes in response
               #    (goog-malware-shavar:32:2:m)
                if ($data !~ /^([a-z\-]+):(\d+):(\d+)/) {
                    log_error("error in parsing full hash response");
                    $cb->([]);
                    return;
                }
                my ($list, $hash_size, $num_responses) = ($1, $2, $3);
                substr($data, 0, length($list.":".$hash_size.":".$num_responses),'');
                
                # 4) check if there is metadata  
                my $has_meta = 0;
                if ($data =~ /^:m/) {
                    $has_meta = 1;
                    substr($data, 0, length(":m\n"),'');        
                }
                else {
                    substr($data, 0, length("\n"),''); 
                }
                
                # 5) unpack hashes (binary). length of each hash = $hash_size
                for (my $i = 0; $i < $num_responses; ++$i) {
                    my $hash = substr($data, 0, $hash_size, ''); 
                    push(@hashes, { hash => $hash, list => $list, timestamp => $valid_to });
                }
                
                # 6) unpack metadata (2\nAA3\nBBBnext_text)
                # it's binary, in protobuf format. now it's not neccessary to unpack protobuf messages, 
                # so this metadata isn't stored anywhere.
                if ($has_meta) {
                    while ($data =~ /^(\d+)/) {
                        my $meta_len = $1;      
                        my $meta = substr($data, length($meta_len."\n"), $meta_len);
                        substr($data, 0,length($meta_len."\n".$meta), '');
                        # push(@metadata, $meta);
                    }
                }
            }
            
            $cb->(\@hashes);            
        }
        else {
            log_error("Full hash request failed ".$headers->{Status} );
            foreach my $prefix (@$prefixes) {
                my $errors = $self->data->get('full_hash_errors/'.unpack( 'H*', $prefix));
                if (defined $errors && ( $errors->{errors} >=2 || $errors->{errors} == 1 && (time() - $errors->{timestamp}) > 5 * 60)) { # 5 minutes
                    $self->data->set('full_hash_errors/'.unpack( 'H*', $prefix ).'/timestamp', time()); # more complicate than this, need to check time between 2 errors
                }
            }
        }
        return;
    });
    return;
}


Google::ProtocolBuffers->parse("
    package any_event.net.safe_browsing3;
    message ChunkData {
        required int32 chunk_number = 1;

         // The chunk type is either an add or sub chunk.        
        enum ChunkType {
            ADD = 0;
            SUB = 1;
        }
        optional ChunkType chunk_type = 2 [default = ADD];

        // Prefix type which currently is either 4B or 32B.  The default is set
        // to the prefix length, so it doesn't have to be set at all for most
        // chunks.
     
        enum PrefixType {
            PREFIX_4B = 0;
            FULL_32B = 1;
        }
    
        optional PrefixType prefix_type = 3 [default = PREFIX_4B];
        // Stores all SHA256 add or sub prefixes or full-length hashes. The number
        // of hashes can be inferred from the length of the hashes string and the
        // prefix type above.
    
        optional bytes hashes = 4;

        // Sub chunks also encode one add chunk number for every hash stored above.
    
        repeated int32 add_numbers = 5 [packed = true];
    }",

    { create_accessors => 1 } 
);    

no Mouse;
__PACKAGE__->meta->make_immutable();
 
=head1 SEE ALSO

See L<AnyEvent::Net::SafeBrowsing3::Storage>, L<AnyEvent::Net::SafeBrowsing3::Tarantool> for information on storing and managing the Safe Browsing database.

Google Safe Browsing v3 API: L<https://developers.google.com/safe-browsing/developers_guide_v3.html>

=head1 AUTHOR

Nikolay Shulyakovskiy, E<lt>shulyakovskiy@mail.ruE<gt> or E<lt>shulyakovskiy@yandex.ruE<gt>; 
Ekaterina Klishina, E<lt>e.klishina@mail.ruE<gt>

=head1 COPYRIGHT AND LICENSE

Copyright (C) 2015 by Nikolay Shulyakovskiy, Ekaterina Klishina

This library is free software; you can redistribute it and/or modify
it under the same terms as Perl itself, either Perl version 5.8.8 or,
at your option, any later version of Perl 5 you may have available.

=cut

1;
<|MERGE_RESOLUTION|>--- conflicted
+++ resolved
@@ -17,11 +17,7 @@
 use AnyEvent::HTTP;
 use Google::ProtocolBuffers;
 
-<<<<<<< HEAD
 our $VERSION = '3.50';
-=======
-our $VERSION = '3.19';
->>>>>>> 542bd07a
 
 =head1 NAME
 
